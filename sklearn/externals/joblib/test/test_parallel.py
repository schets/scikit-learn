"""
Test the parallel module.
"""

# Author: Gael Varoquaux <gael dot varoquaux at normalesup dot org>
# Copyright (c) 2010-2011 Gael Varoquaux
# License: BSD Style, 3 clauses.

import time
import sys
try:
    import cPickle as pickle
    PickleError = TypeError
except:
    import pickle
    PickleError = pickle.PicklingError
try:
    from io import BytesIO
except:
    from cStringIO import StringIO as BytesIO

if sys.version_info[0] == 3:
    PickleError = pickle.PicklingError

from ..parallel import Parallel, delayed, SafeFunction, WorkerInterrupt, \
        multiprocessing, cpu_count
from ..my_exceptions import JoblibException

import nose


###############################################################################

def division(x, y):
    return x / y


def square(x):
    return x ** 2


def exception_raiser(x):
    if x == 7:
        raise ValueError
    return x


def interrupt_raiser(x):
    time.sleep(.05)
    raise KeyboardInterrupt


def f(x, y=0, z=0):
    """ A module-level function so that it can be spawn with
    multiprocessing.
    """
    return x ** 2 + y + z


###############################################################################
def test_cpu_count():
    assert cpu_count() > 0


###############################################################################
# Test parallel
def test_simple_parallel():
    X = range(5)
    for n_jobs in (1, 2, -1, -2):
        yield (nose.tools.assert_equal, [square(x) for x in X],
                Parallel(n_jobs=-1)(
                        delayed(square)(x) for x in X))
    try:
        # To smoke-test verbosity, we capture stdout
        orig_stdout = sys.stdout
        sys.stdout = BytesIO()
        orig_stderr = sys.stdout
        sys.stderr = BytesIO()
        for verbose in (2, 11, 100):
                Parallel(n_jobs=-1, verbose=verbose)(
                        delayed(square)(x) for x in X)
                Parallel(n_jobs=1, verbose=verbose)(
                        delayed(square)(x) for x in X)
                Parallel(n_jobs=2, verbose=verbose, pre_dispatch=2)(
                        delayed(square)(x) for x in X)
<<<<<<< HEAD
    except Exception, e:
=======
    except Exception:
        # Cannot use 'except as' to maintain Python 2.5 compatibility
        e = sys.exc_info()[1]
>>>>>>> 95946d02
        print sys.stdout.getvalue()
        print sys.stderr.getvalue()
        raise e
    finally:
        sys.stdout = orig_stdout
        sys.stderr = orig_stderr


def nested_loop():
    Parallel(n_jobs=2)(delayed(square)(.01) for _ in range(2))


def test_nested_loop():
    Parallel(n_jobs=2)(delayed(nested_loop)() for _ in range(2))


def test_parallel_kwargs():
    """ Check the keyword argument processing of pmap.
    """
    lst = range(10)
    for n_jobs in (1, 4):
        yield (nose.tools.assert_equal,
               [f(x, y=1) for x in lst],
               Parallel(n_jobs=n_jobs)(delayed(f)(x, y=1) for x in lst)
              )


def test_parallel_pickling():
    """ Check that pmap captures the errors when it is passed an object
        that cannot be pickled.
    """
    def g(x):
        return x ** 2
    nose.tools.assert_raises(PickleError,
                             Parallel(),
                             (delayed(g)(x) for x in range(10))
                            )


def test_error_capture():
    """ Check that error are captured, and that correct exceptions
        are raised.
    """
    if multiprocessing is not None:
        # A JoblibException will be raised only if there is indeed
        # multiprocessing
        nose.tools.assert_raises(JoblibException,
                                Parallel(n_jobs=2),
                    [delayed(division)(x, y) for x, y in zip((0, 1), (1, 0))],
                        )
        nose.tools.assert_raises(WorkerInterrupt,
                                    Parallel(n_jobs=2),
                        [delayed(interrupt_raiser)(x) for x in (1, 0)],
                            )
    else:
        nose.tools.assert_raises(KeyboardInterrupt,
                                    Parallel(n_jobs=2),
                        [delayed(interrupt_raiser)(x) for x in (1, 0)],
                            )
    nose.tools.assert_raises(ZeroDivisionError,
                                Parallel(n_jobs=2),
                    [delayed(division)(x, y) for x, y in zip((0, 1), (1, 0))],
                        )
    try:
        ex = JoblibException
        Parallel(n_jobs=1)(
                    delayed(division)(x, y) for x, y in zip((0, 1), (1, 0)))
    except Exception:
        # Cannot use 'except as' to maintain Python 2.5 compatibility
        ex = sys.exc_info()[1]
    nose.tools.assert_false(isinstance(ex, JoblibException))


class Counter(object):
    def __init__(self, list1, list2):
        self.list1 = list1
        self.list2 = list2

    def __call__(self, i):
        self.list1.append(i)
        nose.tools.assert_equal(len(self.list1), len(self.list2))


def consumer(queue, item):
    queue.append('Consumed %s' % item)


def test_dispatch_one_job():
    """ Test that with only one job, Parallel does act as a iterator.
    """
    queue = list()

    def producer():
        for i in range(6):
            queue.append('Produced %i' % i)
            yield i

    Parallel(n_jobs=1)(delayed(consumer)(queue, x) for x in producer())
    nose.tools.assert_equal(queue,
                              ['Produced 0', 'Consumed 0',
                               'Produced 1', 'Consumed 1',
                               'Produced 2', 'Consumed 2',
                               'Produced 3', 'Consumed 3',
                               'Produced 4', 'Consumed 4',
                               'Produced 5', 'Consumed 5']
                               )
    nose.tools.assert_equal(len(queue), 12)


def test_dispatch_multiprocessing():
    """ Check that using pre_dispatch Parallel does indeed dispatch items
        lazily.
    """
    if multiprocessing is None:
        return
    manager = multiprocessing.Manager()
    queue = manager.list()

    def producer():
        for i in range(6):
            queue.append('Produced %i' % i)
            yield i

    Parallel(n_jobs=2, pre_dispatch=3)(delayed(consumer)(queue, i)
                                       for i in producer())
    nose.tools.assert_equal(list(queue)[:4],
            ['Produced 0', 'Produced 1', 'Produced 2',
             'Consumed 0', ])
    nose.tools.assert_equal(len(queue), 12)


def test_exception_dispatch():
    "Make sure that exception raised during dispatch are indeed captured"
    nose.tools.assert_raises(
            ValueError,
            Parallel(n_jobs=6, pre_dispatch=16, verbose=0),
                    (delayed(exception_raiser)(i) for i in range(30)),
            )


###############################################################################
# Test helpers
def test_joblib_exception():
    # Smoke-test the custom exception
    e = JoblibException('foobar')
    # Test the repr
    repr(e)
    # Test the pickle
    pickle.dumps(e)


def test_safe_function():
    safe_division = SafeFunction(division)
    nose.tools.assert_raises(JoblibException, safe_division, 1, 0)<|MERGE_RESOLUTION|>--- conflicted
+++ resolved
@@ -83,13 +83,9 @@
                         delayed(square)(x) for x in X)
                 Parallel(n_jobs=2, verbose=verbose, pre_dispatch=2)(
                         delayed(square)(x) for x in X)
-<<<<<<< HEAD
-    except Exception, e:
-=======
     except Exception:
         # Cannot use 'except as' to maintain Python 2.5 compatibility
         e = sys.exc_info()[1]
->>>>>>> 95946d02
         print sys.stdout.getvalue()
         print sys.stderr.getvalue()
         raise e
